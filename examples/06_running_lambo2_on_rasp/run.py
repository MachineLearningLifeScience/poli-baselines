--- conflicted
+++ resolved
@@ -171,11 +171,6 @@
 
 
 if __name__ == "__main__":
-<<<<<<< HEAD
     # run_with_default_hyperparameters()
     # run_with_modified_hyperparameters()
-    comparing_against_directed_evolution()
-=======
-    run_with_default_hyperparameters()
-    # run_with_modified_hyperparameters()
->>>>>>> dcbe4ed3
+    comparing_against_directed_evolution()