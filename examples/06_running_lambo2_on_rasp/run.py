import sys
from pathlib import Path

import matplotlib.pyplot as plt
<<<<<<< HEAD
import torch

=======
import numpy as np
>>>>>>> b8977b31
from poli.objective_repository import RaspProblemFactory

from poli_baselines.solvers.bayesian_optimization.lambo2 import LaMBO2

THIS_DIR = Path(__file__).resolve().parent
sys.path.append(str(THIS_DIR))

from simple_observer import SimpleObserver, plot_best_y  # noqa: E402


def run_with_default_hyperparameters():
    RFP_PDBS_DIR = THIS_DIR / "rfp_pdbs"
    ALL_PDBS = list(RFP_PDBS_DIR.rglob("**/*.pdb"))
    problem = RaspProblemFactory().create(
        wildtype_pdb_path=ALL_PDBS,
        additive=True,
        chains_to_keep=[p.parent.name.split("_")[1] for p in ALL_PDBS],
    )
    black_box = problem.black_box

    observer = SimpleObserver()
    black_box.set_observer(observer)

    arr = np.load(THIS_DIR / "rasp_seed_data.npz")
    x0 = arr["x0"]
    y0 = arr["y0"]

    observer.x_s.append(x0.reshape(-1, 1))
    observer.y_s.append(y0)

    torch.set_float32_matmul_precision('medium')
    lambo2 = LaMBO2(
        black_box=black_box,
        x0=x0,
        y0=y0,
        overrides=["max_epochs=2"],
        max_epochs_for_retraining=8,
    )
    lambo2.solve(max_iter=32)

    fig, (ax1, ax2) = plt.subplots(1, 2)
    plot_best_y(observer, ax1)
    plot_best_y(observer, ax2, start_from=x0.shape[0])
    ax1.axvline(x0.shape[0], color="red")
    plt.show()

    print("Best starting obj value: ", np.max(y0))
    print("Best final obj value: ", np.max(lambo2.history_for_training["y"]))

    black_box.terminate()


def run_with_modified_hyperparameters():
    """
    In this example we modify the configuration
    of the optimizer, which uses hydra underneath.

    In the overrides kwarg of LaMBO2, we can specify
    the hyperparameters we want to change. For example,
    we can change the population size, the number of
    epochs for pretraining, etc.

    You can find the original configuration we use here:
    src/poli_baselines/solvers/bayesian_optimization/lambo2/hydra_configs
    """
    POPULATION_SIZE = 96
    MAX_EPOCHS_FOR_PRETRAINING = 4

    RFP_PDBS_DIR = THIS_DIR / "rfp_pdbs"
    ALL_PDBS = list(RFP_PDBS_DIR.rglob("**/*.pdb"))
    problem = RaspProblemFactory().create(
        wildtype_pdb_path=ALL_PDBS,
        additive=True,
        chains_to_keep=[p.parent.name.split("_")[1] for p in ALL_PDBS],
    )
    black_box = problem.black_box

    observer = SimpleObserver()
    black_box.set_observer(observer)

    arr = np.load(THIS_DIR / "rasp_seed_data.npz")
    x0 = arr["x0"]
    y0 = arr["y0"]

    observer.x_s.append(x0.reshape(-1, 1))
    observer.y_s.append(y0)

    lambo2 = LaMBO2(
        black_box=black_box,
        x0=x0,
        y0=y0,
        overrides=[
            f"num_samples={POPULATION_SIZE}",
            f"max_epochs={MAX_EPOCHS_FOR_PRETRAINING}",
        ],
    )

    lambo2.solve(max_iter=4)

    fig, (ax1, ax2) = plt.subplots(1, 2)
    plot_best_y(observer, ax1)
    plot_best_y(observer, ax2, start_from=x0.shape[0])
    ax1.axvline(x0.shape[0], color="red")
    plt.show()

    black_box.terminate()


if __name__ == "__main__":
    run_with_default_hyperparameters()
    # run_with_modified_hyperparameters()<|MERGE_RESOLUTION|>--- conflicted
+++ resolved
@@ -2,12 +2,8 @@
 from pathlib import Path
 
 import matplotlib.pyplot as plt
-<<<<<<< HEAD
+import numpy as np
 import torch
-
-=======
-import numpy as np
->>>>>>> b8977b31
 from poli.objective_repository import RaspProblemFactory
 
 from poli_baselines.solvers.bayesian_optimization.lambo2 import LaMBO2
@@ -38,7 +34,7 @@
     observer.x_s.append(x0.reshape(-1, 1))
     observer.y_s.append(y0)
 
-    torch.set_float32_matmul_precision('medium')
+    torch.set_float32_matmul_precision("medium")
     lambo2 = LaMBO2(
         black_box=black_box,
         x0=x0,
