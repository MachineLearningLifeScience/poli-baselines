defaults:
  - tree: sequence_model_conservative
  - roots: [protein_seq]
  - trunk: sum_trunk
  # - branches: [protein_property, protein_generation, protein_constraint]
  - branches: [protein_property, protein_generation]
  - tasks:
    # - generic_constraint
    - generic_task
    - protein_seq
  - guidance_objective: generic_task
  - optim: lambo_conservative

feature_dim: 128
kernel_size: 3
batch_size: 128
max_epochs: 1
data_dir: ./.cache
wandb_mode: offline
random_seed: 42
num_steps: 1
<<<<<<< HEAD
num_samples: 16
num_mutations_per_step: 2
allow_length_change: false
max_sequence_length: 256
=======
num_samples: ${batch_size}
allow_length_change: false
accelerator: cpu
>>>>>>> dcbe4ed3

trainer:
  _target_: lightning.Trainer
  max_epochs: ${max_epochs}
  num_sanity_val_steps: 0
  accelerator: ${accelerator}
  devices: 1
  precision: 16<|MERGE_RESOLUTION|>--- conflicted
+++ resolved
@@ -19,16 +19,11 @@
 wandb_mode: offline
 random_seed: 42
 num_steps: 1
-<<<<<<< HEAD
-num_samples: 16
 num_mutations_per_step: 2
-allow_length_change: false
 max_sequence_length: 256
-=======
 num_samples: ${batch_size}
 allow_length_change: false
 accelerator: cpu
->>>>>>> dcbe4ed3
 
 trainer:
   _target_: lightning.Trainer
