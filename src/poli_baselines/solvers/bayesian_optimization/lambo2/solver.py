--- conflicted
+++ resolved
@@ -23,27 +23,22 @@
 """
 
 from __future__ import annotations
-<<<<<<< HEAD
-import math
-=======
-
->>>>>>> b8977b31
+
 from pathlib import Path
 from uuid import uuid4
 
+import edlib
 import hydra
 import lightning as L
 import numpy as np
 import torch
+from beignet import farthest_first_traversal
 from omegaconf import OmegaConf
 from poli.core.abstract_black_box import AbstractBlackBox
 from poli.core.util.seeding import seed_python_numpy_and_torch
 
 from poli_baselines.core.abstract_solver import AbstractSolver
 from poli_baselines.core.utils.mutations import add_random_mutations_to_reach_pop_size
-
-from beignet import farthest_first_traversal
-import edlib
 
 THIS_DIR = Path(__file__).parent.resolve()
 DEFAULT_CONFIG_DIR = THIS_DIR / "hydra_configs"
@@ -301,7 +296,7 @@
             descending=True,
         )
         # print(candidate_points[indices])
-        print(candidate_scores[indices])            
+        print(candidate_scores[indices])
 
         return candidate_points[indices]
 
@@ -401,24 +396,21 @@
     """
     n = np.max(t_arr)
     result = np.zeros_like(t_arr)
-    
+
     partition_index = 0
     current_n = n
-    
+
     while current_n >= 0:
         if partition_index == 0:
             result[t_arr == current_n] = partition_index
             current_n -= 1
         else:
-            partition_size = 2 ** partition_index
+            partition_size = 2**partition_index
             start = min(current_n - partition_size + 1, 0)
             end = current_n + 1
             result[(t_arr >= start) & (t_arr < end)] = partition_index
             current_n -= partition_size
-        
+
         partition_index += 1
-    
-    return result
-
-
-
+
+    return result